import { Storage, Storable } from "./storage";
import { Serializable } from "./encoding";
import { Invite, InvitePurpose } from "./invite";
import { Vault, VaultID } from "./vault";
import { Org, OrgID, OrgType, OrgMember, OrgRole, Group } from "./org";
import { VaultItem, VaultItemID, Field, Tag, createVaultItem } from "./item";
import { Account, AccountID } from "./account";
import { Auth } from "./auth";
import { EmailVerificationPurpose } from "./email-verification";
import { Session, SessionID } from "./session";
import {
    API,
    RequestEmailVerificationParams,
    CompleteEmailVerificationParams,
    CreateAccountParams,
    InitAuthParams,
    InitAuthResponse,
    CreateSessionParams,
    RecoverAccountParams,
    GetInviteParams,
    GetAttachmentParams,
    DeleteAttachmentParams
} from "./api";
import { Client } from "./client";
import { Sender } from "./transport";
import { localize as $l } from "./locale";
import { DeviceInfo, getDeviceInfo, isKeyStoreAvailable, keyStoreSet, keyStoreGet, keyStoreDelete } from "./platform";
import { uuid } from "./util";
import { Client as SRPClient } from "./srp";
import { Err, ErrorCode } from "./error";
import { Attachment, AttachmentInfo } from "./attachment";
import { UpdateBillingParams } from "./billing";

/** Various usage stats */
export class Stats extends Serializable {
    /** Time of last sync */
    lastSync?: Date;

    fromRaw({ lastSync }: any) {
        Object.assign(this, {
            lastSync: new Date(lastSync)
        });
        return this;
    }
}

/** Various application settings */
export class Settings extends Serializable {
    /** Whether to lock app automatically after a certain period of inactivity */
    autoLock: boolean = true;
    /** Duration after which auto-lock is triggered, in minutes */
    autoLockDelay: number = 5;
    /** Interval for automatic sync, in minutes */
    syncInterval: number = 1;
    biometricAuth: boolean = false;
}

/** Application state */
export class AppState extends Storable {
    id = "app-state";

    /** Application Settings */
    settings = new Settings();

    /** Usage datra */
    stats = new Stats();

    /** Info about current device */
    device = new DeviceInfo();

    /** Current [[Session]] */
    session: Session | null = null;

    /** Currently logged in [[Account]] */
    account: Account | null = null;

    /** All organizations the current [[account]] is a member of. */
    orgs: Org[] = [];

    /** All vaults the current [[account]] has access to. */
    vaults: Vault[] = [];

    /** Whether a sync is currently in process. */
    syncing = false;

    /** Whether the app has an internet connection at the moment */
    online = true;

    /** All [[Tag]]s found within the users [[Vault]]s */
    get tags() {
        const tags = new Map<string, number>();

        for (const vault of this.vaults) {
            for (const item of vault.items) {
                for (const tag of item.tags) {
                    if (!tags.has(tag)) {
                        tags.set(tag, 0);
                    }

                    tags.set(tag, tags.get(tag)! + 1);
                }
            }
        }

        return [...tags.entries()];
    }

    /** Whether the app is in "locked" state */
    get locked() {
        return !this.account || this.account.locked;
    }

    /** Whether a user is logged in */
    get loggedIn() {
        return !!this.session;
    }

    fromRaw({ settings, stats, device, session, account, orgs, vaults }: any) {
        this.settings.fromRaw(settings);
        this.stats.fromRaw(stats);
        this.device.fromRaw(device);
        this.session = (session && new Session().fromRaw(session)) || null;
        this.account = (account && new Account().fromRaw(account)) || null;
        this.orgs = orgs.map((org: any) => new Org().fromRaw(org));
        this.vaults = vaults.map((vault: any) => new Vault().fromRaw(vault));
        return this;
    }
}

export interface BillingConfig {
    stripePublicKey: string;
}

/**
 * The `App` class is *the* user-facing top level component encapsulating all
 * functionality of the Padloc client app. It is responsible for managing
 * state, client-side persistence and synchronization with the [[Server]] and
 * exposes methods for manipulating a users [[Account]], [[Org]]anizations and
 * [[Vault]]s.
 *
 * [[App]] is completely platform-agnostic and can be used in any environment
 * capable of running JavaScript. It does however rely on platform-specific
 * providers for a number of features like storage and encryption which can
 * be "plugged in" as needed.
 *
 * ### Encryption
 *
 * The `@padloc/core` module does not provide or depend on any specific
 * implementation of cryptographic primitives but instead relies on
 * the [[CryptoProvider]] interface to provide those.
 *
 * Users of the [[App]] class (and of the `@padloc/core` package in general)
 * are responsible for ensuring that a secure implemenation of the
 * [[CryptoProvider]] interface is available before using any methods that
 * require cryptographic functionality. This is done through the
 * `crypto.setProvider` function (see example below).
 *
 * ### Platform API
 *
 * Certain functionality requires access to some platform APIs. For this,
 * an implementation of the [[Platform]] interface can be provided via
 * `platform.setPlatform`.
 *
 * ### Persistent Storage
 *
 * Persistent storage is provided by an implementation of the [[Storage]]
 * interface.
 *
 * ### Data Transport
 *
 * The [[Sender]] interface handles communication with the [[Server]] instance
 * through a RPC [[Request]]-[[Response]] cycle. The implementation provided
 * should match the [[Receiver]] implementation used in the [[Server]]
 * instance.
 *
 * ### Initialization Example
 *
 * ```ts
 * @import { setProvider } from "@padloc/core/src/crypto";
 * @import { setPlatform } from "@padloc/core/src/platform";
 *
 * setProvider(new NodeCryptoProvider());
 * setPlatform(new NodePlatform());
 *
 * const app = new App(new LevelDBStorage(), new HTTPSender());
 *
 * app.loaded.then(() => console.log("app ready!");
 * ```
 */
export class App {
    /** App version */
    version = "3.0";

    /** API client for RPC calls */
    api: API;

    /** Application state */
    state = new AppState();

    /** Promise that is resolved when the app has been fully loaded */
    loaded = this.load();

    constructor(
        /** Persistent storage provider */
        public storage: Storage,
        /** Data transport provider */
        sender: Sender,
        public billingConfig?: BillingConfig
    ) {
        this.api = new Client(this.state, sender, (_req, _res, err) => {
            const online = !err || err.code !== ErrorCode.FAILED_CONNECTION;
            if (online !== this.state.online) {
                this.setState({ online });
            }
        });
    }

    /** Promise that resolves once all current synchronization processes are complete */
    get syncComplete() {
        return Promise.all([...this._activeSyncPromises.values(), ...this._queuedSyncPromises.values()]);
    }

    /** Current account */
    get account() {
        return this.state.account;
    }

    /** Current session */
    get session() {
        return this.state.session;
    }

    /** The current accounts organizations */
    get orgs() {
        return this.state.orgs;
    }

    /** The current accounts vaults */
    get vaults() {
        return this.state.vaults;
    }

    /** Application settings */
    get settings() {
        return this.state.settings;
    }

    /** The current users main, or "private" [[Vault]] */
    get mainVault(): Vault | null {
        return (this.account && this.getVault(this.account.mainVault)) || null;
    }

    get online() {
        return this.state.online;
    }

    private _queuedSyncPromises = new Map<string, Promise<void>>();
    private _activeSyncPromises = new Map<string, Promise<void>>();

    private _subscriptions: Array<(state: AppState) => void> = [];

    private _cachedAuthInfo = new Map<string, InitAuthResponse>();

    /** Save application state to persistent storage */
    async save() {
        await this.loaded;
        await this.storage.save(this.state);
    }

    /** Load application state from persistent storage */
    async load() {
        // Try to load app state from persistent storage.
        try {
            this.setState(await this.storage.get(AppState, this.state.id));
        } catch (e) {}

        // Update device info
        const { id, ...rest } = await getDeviceInfo();
        Object.assign(this.state.device, rest);
        // If no device id has been set yet, generate a new one
        if (!this.state.device.id) {
            this.state.device.id = await uuid();
        }

        // Save back to storage
        await this.storage.save(this.state);

        // Try syncing account so user can unlock with new password in case it has changed
        if (this.account) {
            this.fetchAccount();
        }

        // Notify state change
        this.publish();
    }

    /**
     * Unlocks the current [[Account]] and all available [[Vaults]].
     */
    async unlock(password: string) {
        if (!this.account) {
            throw "Unlocking only works if the user is logged in!";
        }

        // Unlock account using the master password
        await this.account.unlock(password);

        // Unlock all vaults
        await Promise.all(this.state.vaults.map(vault => vault.unlock(this.account!)));

        // Notify state change
        this.publish();

        // Trigger sync
        this.synchronize();
    }

    /**
     * Locks the app and wipes all sensitive information from memory.
     */
    async lock() {
        [this.account!, ...this.state.orgs, ...this.state.vaults].forEach(each => each.lock());
        this.publish();
    }

    /**
     * Synchronizes the current account and all of the accounts organizations
     * and vaults
     */
    async synchronize() {
        await this.fetchAccount();
        await this.fetchOrgs();
        await this.syncVaults();
        await this.save();
        this.setStats({ lastSync: new Date() });
        this.publish();
    }

    /**
     * Notifies of changes to the app [[state]] via the provided function
     *
     * @returns A unsubscribe function
     */
    subscribe(fn: (state: AppState) => void) {
        this._subscriptions.push(fn);
        return () => this.unsubscribe(fn);
    }

    /**
     * Unsubscribes a function previously subscribed through [[subscribe]].
     */
    unsubscribe(fn: (state: AppState) => void) {
        this._subscriptions = this._subscriptions.filter(f => f === fn);
    }

    /**
     * Notifies all subscribers of a [[state]] change
     */
    publish() {
        for (const fn of this._subscriptions) {
            fn(this.state);
        }
    }

    /**
     * Updates the app [[state]]
     */
    setState(state: Partial<AppState>) {
        Object.assign(this.state, state);
        this.publish();
    }

    /** Update usage data */
    async setStats(obj: Partial<Stats>) {
        Object.assign(this.state.stats, obj);
        await this.save();
        this.publish();
    }

    /** Update application settings */
    async setSettings(obj: Partial<Settings>) {
        Object.assign(this.state.settings, obj);
        await this.save();
        this.publish();
    }

    /*
     * ===============================
     *  ACCOUNT & SESSION MANGAGEMENT
     * ===============================
     */

    /** Request email verification for a given `email`. */
    async requestEmailVerification(email: string, purpose: EmailVerificationPurpose = EmailVerificationPurpose.Signup) {
        return this.api.requestEmailVerification(new RequestEmailVerificationParams({ email, purpose }));
    }

    /** Complete email with the given `code` */
    async completeEmailVerification(email: string, code: string) {
        return this.api.completeEmailVerification(new CompleteEmailVerificationParams({ email, code }));
    }

    /**
     * Creates a new Padloc [[Account]] and signs in the user.
     */
    async signup({
        /** The desired email address */
        email,
        /** The users master password */
        password,
        /** The desired display name */
        name,
        /** Verification token obtained trough [[completeEmailVerification]] */
        verify,
        /** Information about the [[Invite]] object if signup was initiated through invite link */
        invite
    }: {
        email: string;
        password: string;
        name: string;
        verify: string;
        invite?: { id: string; org: string };
    }) {
        // Inialize account object
        const account = new Account();
        account.email = email;
        account.name = name;
        await account.initialize(password);

        // Initialize auth object
        const auth = new Auth(email);
        const authKey = await auth.getAuthKey(password);

        // Calculate verifier
        const srp = new SRPClient();
        await srp.initialize(authKey);
        auth.verifier = srp.v!;

        // Send off request to server
        await this.api.createAccount(
            new CreateAccountParams({
                account,
                auth,
                verify,
                invite
            })
        );

        // Sign into new account
        await this.login(email, password);
    }

    /**
     * Log in user, creating a new [[Session]], loading [[Account]] info and
     * fetching all of the users [[Org]]anizations and [[Vault]]s.
     */
    async login(email: string, password: string, verify?: string) {
        if (!this._cachedAuthInfo.has(email)) {
            // Fetch authentication info
            this._cachedAuthInfo.set(email, await this.api.initAuth(new InitAuthParams({ email, verify })));
        }

        const { account: accId, keyParams, B } = this._cachedAuthInfo.get(email)!;

        const auth = new Auth(email);
        auth.keyParams = keyParams;

        // Generate auth secret
        const authKey = await auth.getAuthKey(password);

        // Initialize SRP object
        const srp = new SRPClient();
        await srp.initialize(authKey);
        await srp.setB(B);

        // Create session object
        const session = await this.api.createSession(
            new CreateSessionParams({ account: accId, A: srp.A!, M: srp.M1! })
        );

        // Apply session key and update state
        session.key = srp.K!;
        this.setState({ session });

        // Fetch and unlock account object
        const account = await this.api.getAccount();
        await account.unlock(password);
        this.setState({ account });

        // Save application state
        await this.save();

        // Load organizations and vaults
        await this.synchronize();
    }

    /**
     * Logs out user and clears all sensitive information
     */
    async logout() {
        await this._logout();
        this.publish();
    }

    async deleteAccount() {
        await this.api.deleteAccount();
        await this._logout();
    }

    private async _logout() {
        this._cachedAuthInfo.clear();

        if (await this.canRememberMasterPassword()) {
            await this.unrememberMasterPassword();
        }

        // Revoke session
        try {
            await this.api.revokeSession(this.state.session!.id);
        } catch (e) {}

        // Reset application state
        this.setState({
            account: null,
            session: null,
            vaults: [],
            orgs: []
        });
        await this.save();
    }

    /**
     * Updates the users master password
     */
    async changePassword(password: string) {
        // TODO: Add option to rotate keys

        await this.updateAccount(async account => {
            // Update account object
            await account.setPassword(password);

            // Update auth object
            const auth = new Auth(account.email);
            auth.account = account.id;
            const authKey = await auth.getAuthKey(password);
            const srp = new SRPClient();
            await srp.initialize(authKey);
            auth.verifier = srp.v!;
            await this.api.updateAuth(auth);
        });
    }

    /**
     * Fetches the users [[Account]] info from the [[Server]]
     */
    async fetchAccount() {
        const account = await this.api.getAccount();

        // Copy over secret properties so we don't have to
        // unlock the account object again.
        if (this.account) {
            account.privateKey = this.account.privateKey;
            account.signingKey = this.account.signingKey;
        }

        // Update and save state
        this.setState({ account });
        await this.save();
    }

    /**
     * Updates the users [[Account]] information
     * @param transform A function applying the changes to the account
     */
    async updateAccount(transform: (account: Account) => Promise<any>) {
        if (!this.account) {
            throw "User needs to be logged in in order to update their account!";
        }

        // Create a clone of the current account to prevent inconsistencies in
        // case something goes wrong.
        let account = this.account.clone();

        // Apply changes
        await transform(account);

        // Send request to server
        try {
            account = await this.api.updateAccount(account);
        } catch (e) {
            // If account has been updated since last fetch,
            // get the current version and then retry
            if (e.code === ErrorCode.OUTDATED_REVISION) {
                await this.fetchAccount();
                await this.updateAccount(transform);
            } else {
                throw e;
            }
        }

        // Copy over secret properties so we don't have to unlock the
        // account object again.
        account.privateKey = this.account!.privateKey;
        account.signingKey = this.account!.signingKey;

        // Update and save state
        this.setState({ account });
        await this.save();
    }

    /**
     * Revokes the given [[Session]]
     */
    async revokeSession({ id }: { id: SessionID }) {
        await this.api.revokeSession(id);
        await this.fetchAccount();
    }

    /**
     * Initiates account recovery allowing a user to regain control of their
     * account in case they forget their master password. This results in the
     * following:
     *
     * - All of the accounts cryptographic keys are rotated.
     * - The accounts sensitive data is encrypted with the new master password.
     * - The accounts authentication info is updated to reflect the password change.
     * - The accounts private vault is reset (and the data within it lost).
     * - The cryptographic keys of all [[Org]]anizations owned by the account will be
     *   rotated and all members suspended until reconfirmed.
     * - The accounts memberships to any [[Org]]ganizations not owned by it will be
     *   suspended until reconfirmed.
     *
     * The user will automatically get logged in during this process
     * so a separate login is not necessary.
     */
    async recoverAccount({
        /** Account email */
        email,
        /** New master password */
        password,
        /** Verification token obtained trough [[completeEmailVerification]] */
        verify
    }: {
        email: string;
        password: string;
        verify: string;
    }) {
        // Log out user (if logged in)
        await this._logout();

        // Initialize account with new password
        let account = new Account();
        account.email = email;
        await account.initialize(password);

        // Initialize auth object with new password
        const auth = new Auth(email);
        const authKey = await auth.getAuthKey(password);
        const srp = new SRPClient();
        await srp.initialize(authKey);
        auth.verifier = srp.v!;

        // Send account recovery request to the server, updating account and
        // authentication info. This will also suspend the accounts membership
        // to any organizations not owned by them.
        await this.api.recoverAccount(
            new RecoverAccountParams({
                account,
                auth,
                verify
            })
        );

        // Sign in user using the new password
        await this.login(email, password);
        account = this.account!;

        // Rotate keys of all owned organizations. Suspend all other members
        // and create invites to reconfirm the membership.
        for (const org of this.state.orgs.filter(o => o.isOwner(account))) {
            await this.updateOrg(org.id, async org => {
                // Rotate org encryption key
                delete org.encryptedData;
                await org.updateAccessors([account]);

                // Rotate other cryptographic keys
                await org.generateKeys();

                // Suspend members and create confirmation invites
                for (const member of org.members.filter(m => m.id !== account.id)) {
                    member.role = OrgRole.Suspended;
                    const invite = new Invite(member.email, "confirm_membership");
                    await invite.initialize(org, this.account!);
                    org.invites.push(invite);
                }

                // Update own membership
                await org.addOrUpdateMember({
                    id: account.id,
                    email: account.email,
                    name: account.name,
                    publicKey: account.publicKey,
                    orgSignature: await account.signOrg(org),
                    role: OrgRole.Owner
                });
            });
        }
    }

    canRememberMasterPassword() {
        return isKeyStoreAvailable();
    }

    rememberMasterPassword(password: string) {
        return keyStoreSet("master_password", password);
    }

    retrieveMasterPassword() {
        return keyStoreGet("master_password");
    }

    async remembersMasterPassword() {
        try {
            const password = await this.retrieveMasterPassword();
            return !!password;
        } catch (e) {
            return false;
        }
    }

    unrememberMasterPassword() {
        return keyStoreDelete("master_password");
    }

    /**
     * ==================
     *  VAULT MANAGEMENT
     * ==================
     */

    /** Get the [[Vault]] with the given `id` */
    getVault(id: VaultID) {
        return this.state.vaults.find(vault => vault.id === id);
    }

    /** Locally update the given `vault` object */
    putVault(vault: Vault) {
        this.setState({
            vaults: [...this.state.vaults.filter(v => v.id !== vault.id), vault]
        });
    }

    /** Create a new [[Vault]] */
    async createVault(
        name: string,
        org: Org,
        members: { id: AccountID; readonly: boolean }[] = [],
        groups: { name: string; readonly: boolean }[] = []
    ): Promise<Vault> {
        let vault = new Vault();
        vault.name = name;
        vault.org = { id: org.id, name: org.name };
        vault = await this.api.createVault(vault);

        await this.fetchOrg(org.id);
        await this.updateOrg(org.id, async (org: Org) => {
            groups.forEach(({ name, readonly }) => org.getGroup(name)!.vaults.push({ id: vault.id, readonly }));
            members.forEach(({ id, readonly }) => org.getMember({ id })!.vaults.push({ id: vault.id, readonly }));
        });

        await this.synchronize();
        return vault;
    }

    /** Update [[Vault]] name and access (not the vaults contents) */
    async updateVault(
        /** Organization owning the vault */
        orgId: OrgID,
        /** The vault id */
        id: VaultID,
        /** The new vault name */
        name: string,
        /** Organization members that should have access to the vault */
        members: { id: AccountID; readonly: boolean }[] = [],
        /** Groups that should have access to the vault */
        groups: { name: string; readonly: boolean }[] = []
    ) {
        await this.updateOrg(orgId, async (org: Org) => {
            // Update name (the name of the actual [[Vault]] name will be
            // updated in the background)
            org.vaults.find(v => v.id === id)!.name = name;

            // Update group access
            for (const group of org.groups) {
                // remove previous vault entry
                group.vaults = group.vaults.filter(v => v.id !== id);
                // update vault entry
                const selection = groups.find(g => g.name === group.name);
                if (selection) {
                    group.vaults.push({ id, readonly: selection.readonly });
                }
            }

            // Update member access
            for (const member of org.members) {
                // remove previous vault entry
                member.vaults = member.vaults.filter(v => v.id !== id);
                // update vault entry
                const selection = members.find(m => m.id === member.id);
                if (selection) {
                    member.vaults.push({ id, readonly: selection.readonly });
                }
            }
        });
    }

    /** Commit changes to vault object and save locally */
    async saveVault(vault: Vault): Promise<void> {
        await vault.commit();
        this.putVault(vault);
        await this.save();
    }

    /** Delete [[Vault]] */
    async deleteVault(id: VaultID) {
        await this.api.deleteVault(id);
        await this.synchronize();
    }

    /** Synchronize the given [[Vault]] */
    async syncVault(vault: { id: VaultID }, transform?: (vault: Vault) => any): Promise<Vault> {
        return this._queueSync(vault, (vault: { id: VaultID }) => this._syncVault(vault, transform));
    }

    /** Synchronize all vaults the current user has access to. */
    async syncVaults() {
        if (!this.account) {
            return;
        }

        // Sync private vault
        const promises = [this.syncVault({ id: this.account.mainVault })] as Promise<any>[];

        // Sync vaults assigned to through organizations
        for (const org of this.state.orgs) {
            // clean up vaults the user no longer has access to
            for (const vault of this.state.vaults) {
                if (vault.org && vault.org.id === org.id && !org.canRead(vault, this.account)) {
                    this.state.vaults = this.state.vaults.filter(v => v.id !== vault.id);
                }
            }

            // Sync all vaults for this organization
            for (const id of org.getVaultsForMember(this.account)) {
                promises.push(this.syncVault({ id }));
            }
        }

        await Promise.all(promises);
    }

    /** Whether the current user has write permissions to the given `vault`. */
    hasWritePermissions(vault: Vault) {
        // No organization means its the users private vault so they naturally have write access
        if (!vault.org) {
            return true;
        }

        const org = this.getOrg(vault.org.id)!;
        return org.canWrite(vault, this.account!);
    }

    private async _syncVault({ id }: { id: VaultID }, transform?: (vault: Vault) => any): Promise<Vault | null> {
        if (!this.account || this.account.locked) {
            throw "Need to be logged in to sync vault";
        }

        const localVault = this.getVault(id);
        let remoteVault: Vault;
        let result: Vault;

        try {
            // Fetch and unlock remote vault
            remoteVault = await this.api.getVault(id);
            if (remoteVault.encryptedData) {
                await remoteVault.unlock(this.account);
            }
        } catch (e) {
            return null;
        }

        // Merge changes
        if (localVault) {
            result = localVault.clone();
            await result.unlock(this.account);
            result.merge(remoteVault);
        } else {
            result = remoteVault;
        }

        const org = result.org && this.getOrg(result.org.id);

        // Skip update if
        // - Member does not have write access to vault
        // - Vault belongs to an org and account membership is suspended
        if (!org || (org.getMember(this.account)!.role !== OrgRole.Suspended && org.canWrite(result, this.account))) {
            // Update vault accessors
            if (org) {
                // Look up which members should have access to this vault
                const accessors = org.getAccessors(result);

                // Verify member details
                await this.account.verifyOrg(org);
                await org.verifyAll(accessors);

                // Update accessors
                await result.updateAccessors(accessors);
            } else {
                await result.updateAccessors([this.account]);
            }

            // Commit changes done during merge
            await result.commit();

            // Apply any additional changes
            if (transform) {
                transform(result);
            }

            // Push updated vault object to [[Server]]
            try {
                await this.api.updateVault(result);
            } catch (e) {
                // The server will reject the update if the vault revision does
                // not match the current revision on the server, in which case we'll
                // have to fetch the current vault version and try again.
                if (e.code === ErrorCode.OUTDATED_REVISION) {
                    return this._syncVault({ id });
                }
                throw e;
            }
        }

        // Save vault locally
        await this.saveVault(result);

        return result;
    }

    /**
     * =======================
     *  Vault Item Management
     * =======================
     */

    /** Get the [[VaultItem]] and [[Vault]] for the given item `id` */
    getItem(id: VaultItemID): { item: VaultItem; vault: Vault } | null {
        for (const vault of this.state.vaults) {
            const item = vault.items.get(id);
            if (item) {
                return { item, vault };
            }
        }

        return null;
    }

    /** Adds a number of `items` to the given `vault` */
    async addItems(items: VaultItem[], vault: Vault = this.mainVault!) {
        vault.items.update(...items);
        await this.saveVault(vault);
        this.syncVault(vault);
    }

    /** Creates a new [[VaultItem]] */
    async createItem(name: string, vault: Vault = this.mainVault!, fields?: Field[], tags?: Tag[]): Promise<VaultItem> {
        fields = fields || [
            { name: $l("Username"), value: "", type: "username" },
            { name: $l("Password"), value: "", type: "password" },
            { name: $l("URL"), value: "", type: "url" }
        ];
        const item = await createVaultItem(name || "", fields, tags);
        if (this.account) {
            item.updatedBy = this.account.id;
        }
        await this.addItems([item], vault);
        return item;
    }

    /** Update a given [[VaultItem]]s name, fields, tags and attachments */
    async updateItem(
        vault: Vault,
        item: VaultItem,
        upd: { name?: string; fields?: Field[]; tags?: Tag[]; attachments?: AttachmentInfo[]; favorite?: boolean }
    ) {
        const account = this.account!;

        let favorited = new Set(item.favorited);

        if (typeof upd.favorite === "boolean") {
            upd.favorite ? favorited.add(account.id) : favorited.delete(account.id);
        }

        vault.items.update({ ...item, ...upd, updatedBy: this.account!.id, favorited: [...favorited] });
        this.saveVault(vault);
        await this.syncVault(vault);
    }

    /** Delete a number of `items` */
    async deleteItems(items: { item: VaultItem; vault: Vault }[]) {
        const attachments: AttachmentInfo[] = [];

        // Group items by vault
        const grouped = new Map<Vault, VaultItem[]>();
        for (const item of items) {
            if (!grouped.has(item.vault)) {
                grouped.set(item.vault, []);
            }
            grouped.get(item.vault)!.push(item.item);
            attachments.push(...item.item.attachments);
        }

        // Delete all attachments for this item
        await Promise.all(attachments.map(att => this.api.deleteAttachment(new DeleteAttachmentParams(att))));

        // Remove items from their respective vaults
        for (const [vault, items] of grouped.entries()) {
            vault.items.remove(...items);
            this.saveVault(vault);
            await this.syncVault(vault);
        }
    }

    /** Move `items` from their current vault to the `target` vault */
    async moveItems(items: { item: VaultItem; vault: Vault }[], target: Vault) {
        if (items.some(item => !!item.item.attachments.length)) {
            throw "Items with attachments cannot be moved!";
        }
        const newItems = await Promise.all(items.map(async i => ({ ...i.item, id: await uuid() })));
        await this.addItems(newItems, target);
        await this.deleteItems(items);
        return newItems;
    }

    /*
     * =========================
     *  ORGANIZATION MANAGEMENT
     * =========================
     */

    /** Get the organization with the given `id` */
    getOrg(id: OrgID) {
        return this.state.orgs.find(org => org.id === id);
    }

    /** Update the given organization locally */
    putOrg(org: Org) {
        this.setState({
            orgs: [...this.state.orgs.filter(v => v.id !== org.id), org]
        });
    }

    /** Create a new [[Org]]ganization */
    async createOrg(name: string, type: OrgType = OrgType.Business): Promise<Org> {
        let org = new Org();
        org.name = name;
        org.type = type;
        org = await this.api.createOrg(org);
        await org.initialize(this.account!);
        org = await this.api.updateOrg(org);
        await this.fetchAccount();
        await this.fetchOrg(org.id);
        return this.getOrg(org.id)!;
    }

    /** Fetch all organizations the current account is a member of */
    async fetchOrgs() {
        if (!this.account) {
            return;
        }

        try {
            await Promise.all(this.account.orgs.map(id => this.fetchOrg(id)));
        } catch (e) {}

        // Remove orgs that the account is no longer a member of
        this.setState({ orgs: this.state.orgs.filter(org => this.account!.orgs.includes(org.id)) });
    }

    /** Fetch the [[Org]]anization object with the given `id` */
    async fetchOrg(id: OrgID) {
        const org = await this.api.getOrg(id);
        const existing = this.getOrg(id);

        // Verify that the updated organization object has a `minMemberUpdated`
        // property equal to or higher than the previous (local) one.
        if (existing && org.minMemberUpdated < existing.minMemberUpdated) {
            throw new Err(ErrorCode.VERIFICATION_ERROR, "'minMemberUpdated' property may not decrease!");
        }

        this.putOrg(org);
        await this.save();
        return org;
    }

    /**
     * Update the organization with the given `id`.
     *
     * @param transform Function applying the changes
     */
    async updateOrg(id: OrgID, transform: (org: Org) => Promise<any>): Promise<Org> {
        // Create a clone of the existing org object
        let org = this.getOrg(id)!.clone();

        // Apply changes
        await transform(org);

        try {
            org = await this.api.updateOrg(org);
        } catch (e) {
            // If organizaton has been updated since last fetch,
            // get the current version and then retry
            if (e.code === ErrorCode.OUTDATED_REVISION) {
                await this.fetchOrg(id);
                return this.updateOrg(id, transform);
            } else {
                throw e;
            }
        }

        // Update and save app state
        this.putOrg(org);
        await this.save();
        return org;
    }

    async deleteOrg(id: OrgID) {
        await this.api.deleteOrg(id);
        await this.synchronize();
    }

    /** Creates a new [[Group]] in the given `org` */
    async createGroup(org: Org, name: string, members: OrgMember[]) {
        const group = new Group();
        group.name = name;
        group.members = members.map(({ id }) => ({ id }));
        await this.updateOrg(org.id, async (org: Org) => {
            if (org.getGroup(name)) {
                throw "A group with this name already exists!";
            }
            org.groups.push(group);
        });
        return group;
    }

    /**
     * Updates a [[Group]]s name and members
     */
    async updateGroup(org: Org, { name }: Group, members: OrgMember[], newName?: string) {
        await this.updateOrg(org.id, async org => {
            const group = org.getGroup(name);
            if (!group) {
                throw "Group not found!";
            }
            if (newName && newName !== name && org.getGroup(newName)) {
                throw "Another group with this name already exists!";
            }
            if (newName) {
                group.name = newName;
            }
            group.members = members.map(({ id }) => ({ id }));
        });
    }

    /**
     * Update a members assigned [[Vault]]s, [[Group]]s and [[OrgRole]].
     */
    async updateMember(
        org: Org,
        { id }: OrgMember,
        {
            vaults,
            groups,
            role
        }: {
            vaults?: { id: VaultID; readonly: boolean }[];
            groups?: string[];
            role?: OrgRole;
        }
    ): Promise<OrgMember> {
        await this.updateOrg(org.id, async org => {
            const member = org.getMember({ id })!;

            // Update assigned vaults
            if (vaults) {
                member.vaults = vaults;
            }

            // Update assigned groups
            if (groups) {
                // Remove member from all groups
                for (const group of org.groups) {
                    group.members = group.members.filter(m => m.id !== id);
                }

                // Add them back to the assigned groups
                for (const name of groups) {
                    const group = org.getGroup(name)!;
                    group.members.push({ id });
                }
            }

            // Update member role
            if (role && member.role !== role) {
                await org.unlock(this.account!);
                await org.addOrUpdateMember({ ...member, role });
            }
        });

        return this.getOrg(org.id)!.getMember({ id })!;
    }

    /**
     * Removes a member from the given `org`
     */
    async removeMember(org: Org, member: OrgMember) {
<<<<<<< HEAD
        await this.updateOrg(org.id, async org => org.removeMember(member));
=======
        await this.updateOrg(org.id, async org => {
            await org.unlock(this.account!);
            await org.removeMember(member);
        });
>>>>>>> cab32970
    }

    /*
     * ===================
     *  INVITE MANAGEMENT
     * ===================
     */

    /**
     * Create a new [[Invite]]
     */
    async createInvites({ id }: Org, emails: string[], purpose?: InvitePurpose) {
        const invites: Invite[] = [];
        await this.updateOrg(id, async (org: Org) => {
            await org.unlock(this.account!);
            for (const email of emails) {
                const invite = new Invite(email, purpose);
                await invite.initialize(org, this.account!);
                invites.push(invite);
            }
            org.invites = [...org.invites.filter(a => !invites.some(b => a.email === b.email)), ...invites];
        });
        return invites!;
    }

    /**
     * Get an [[Invite]] based on the organization id and invite id.
     */
    async getInvite(orgId: string, id: string) {
        let invite = null;
        try {
            invite = await this.api.getInvite(new GetInviteParams({ org: orgId, id }));
        } catch (e) {}
        return invite;
    }

    /**
     * Accept an [[Invite]]
     *
     * @param secret The secret confirmation code, provided to the user by the organization owner
     */
    async acceptInvite(invite: Invite, secret: string) {
        const success = await invite.accept(this.account!, secret);
        if (success) {
            await this.api.acceptInvite(invite);
        }
        return success;
    }

    /**
     * Confirm an [[Invite]] after it has been accepted by the invitee.
     * This will verify the invitees information and then add them to
     * the organization.
     *
     * @returns The newly created member object.
     */
    async confirmInvite(invite: Invite): Promise<OrgMember> {
        // Verify invitee information
        if (!(await invite.verifyInvitee())) {
            throw new Err(ErrorCode.VERIFICATION_ERROR, "Failed to verify invitee information!");
        }

        // Add member and update organization
        await this.updateOrg(invite.org!.id, async (org: Org) => {
            await org.unlock(this.account!);
            await org.addOrUpdateMember(invite.invitee!);
            org.removeInvite(invite);
        });

        return this.getOrg(invite.org!.id)!.getMember({ id: invite.invitee!.id })!;
    }

    /**
     * Deletes an [[Invite]]
     */
    async deleteInvite(invite: Invite): Promise<void> {
        await this.updateOrg(
            invite.org!.id,
            async org => (org.invites = org.invites.filter(inv => inv.id !== invite.id))
        );
    }

    /**
     * =============
     *  ATTACHMENTS
     * =============
     */

    async createAttachment(itemId: VaultItemID, file: File, name?: string): Promise<Attachment> {
        const { vault, item } = this.getItem(itemId)!;

        let att = new Attachment({ vault: vault.id });
        await att.fromFile(file);
        if (name) {
            att.name = name;
        }
        att = await this.api.createAttachment(att);

        (async () => {
            await att.uploadProgress!.completed;
            this.updateItem(vault, item, { attachments: [...item.attachments, att.info] });
        })();

        return att;
    }

    async downloadAttachment(att: AttachmentInfo) {
        return this.api.getAttachment(new GetAttachmentParams(att));
    }

    async deleteAttachment(itemId: VaultItemID, att: Attachment | AttachmentInfo): Promise<void> {
        const { vault, item } = this.getItem(itemId)!;
        try {
            await this.api.deleteAttachment(new DeleteAttachmentParams(att));
        } catch (e) {
            if (e.code !== ErrorCode.NOT_FOUND) {
                throw e;
            }
        }
        await this.updateItem(vault, item, { attachments: item.attachments.filter(a => a.id !== att.id) });
    }

    /**
     * =========
     *  BILLING
     * =========
     */

    async updateBilling(params: UpdateBillingParams) {
        await this.api.updateBilling(params);
        params.org ? await this.fetchOrg(params.org) : await this.fetchAccount();
    }

    /**
     * ================
     *  HELPER METHODS
     * ================
     */

    private async _queueSync(obj: { id: string }, fn: (obj: { id: string }) => Promise<any>): Promise<any> {
        let queued = this._queuedSyncPromises.get(obj.id);
        let active = this._activeSyncPromises.get(obj.id);

        if (queued) {
            // There is already a queued sync promise, so just return that one
            return queued;
        }

        if (active) {
            // There is already a synchronization in process. wait for the current sync to finish
            // before starting a new one.
            const next = () => {
                this._queuedSyncPromises.delete(obj.id);
                return this._queueSync(obj, fn);
            };
            queued = active.then(next, next);
            this._queuedSyncPromises.set(obj.id, queued);
            return queued;
        }

        active = fn(obj).then(
            (result: any) => {
                this._activeSyncPromises.delete(obj.id);
                this.setState({ syncing: !!this._activeSyncPromises.size });
                return result;
            },
            e => {
                this._activeSyncPromises.delete(obj.id);
                this.setState({ syncing: !!this._activeSyncPromises.size });
                throw e;
            }
        );

        this._activeSyncPromises.set(obj.id, active);
        this.setState({ syncing: !!this._activeSyncPromises.size });

        return active;
    }
}<|MERGE_RESOLUTION|>--- conflicted
+++ resolved
@@ -1224,14 +1224,10 @@
      * Removes a member from the given `org`
      */
     async removeMember(org: Org, member: OrgMember) {
-<<<<<<< HEAD
-        await this.updateOrg(org.id, async org => org.removeMember(member));
-=======
         await this.updateOrg(org.id, async org => {
             await org.unlock(this.account!);
             await org.removeMember(member);
         });
->>>>>>> cab32970
     }
 
     /*
